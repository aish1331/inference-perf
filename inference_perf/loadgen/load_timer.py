--- conflicted
+++ resolved
@@ -87,8 +87,7 @@
             timer = ConstantLoadTimer(req_count, 1.0)
             time_generator = timer.start_timer(next_time)
             for _ in range(req_count):
-<<<<<<< HEAD
-                next_time = next(timer.start_timer(next_time))
+                next_time = next(time_generator)
                 yield next_time
 
 class TraceLoadTimer(LoadTimer):
@@ -133,8 +132,4 @@
                 index = 0  # Reset to beginning when pattern is exhausted
             
             yield start_time + self._timing_pattern[index]
-            index += 1
-=======
-                next_time = next(time_generator)
-                yield next_time
->>>>>>> 5e1649dd
+            index += 1