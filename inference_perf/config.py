--- conflicted
+++ resolved
@@ -94,17 +94,10 @@
 
 
 class Config(BaseModel):
-<<<<<<< HEAD
     data: DataConfig = DataConfig()
     load: LoadConfig = LoadConfig()
     report: ReportConfig = ReportConfig()
     metrics: MetricsConfig = MetricsConfig()
-=======
-    data: Optional[DataConfig] = DataConfig()
-    load: Optional[LoadConfig] = LoadConfig(stages=[LoadStage()])
-    report: Optional[ReportConfig] = ReportConfig()
-    metrics_client: Optional[MetricsClientConfig] = None
->>>>>>> 2450773f
     storage: Optional[StorageConfig] = StorageConfig()
     vllm: Optional[VLLMConfig] = None
     tokenizer: Optional[CustomTokenizerConfig] = None
