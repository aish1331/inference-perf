# Copyright 2025 The Kubernetes Authors.
#
# Licensed under the Apache License, Version 2.0 (the "License");
# you may not use this file except in compliance with the License.
# You may obtain a copy of the License at
#
# http://www.apache.org/licenses/LICENSE-2.0
#
# Unless required by applicable law or agreed to in writing, software
# distributed under the License is distributed on an "AS IS" BASIS,
# WITHOUT WARRANTIES OR CONDITIONS OF ANY KIND, either express or implied.
# See the License for the specific language governing permissions and
# limitations under the License.
from pydantic import BaseModel
from typing import Optional, List
from argparse import ArgumentParser
from enum import Enum
import yaml


class APIType(Enum):
    Completion = "completion"
    Chat = "chat"


class DataGenType(Enum):
    Mock = "mock"
    ShareGPT = "shareGPT"


class DataConfig(BaseModel):
    type: DataGenType = DataGenType.Mock


class LoadType(Enum):
    CONSTANT = "constant"
    POISSON = "poisson"


<<<<<<< HEAD
class MetricsClientType(Enum):
    PROMETHEUS = "prometheus"
    DEFAULT = "default"


class LoadConfig(BaseModel):
    type: LoadType = LoadType.CONSTANT
=======
class LoadStage(BaseModel):
>>>>>>> a8faad7a
    rate: int = 1
    duration: int = 1


class LoadConfig(BaseModel):
    type: LoadType = LoadType.CONSTANT
    interval: Optional[float] = 1.0
    stages: List[LoadStage]


class ReportConfig(BaseModel):
    name: str


class PrometheusClientConfig(BaseModel):
    scrape_interval: Optional[int] = 15
    url: str = "http://localhost:9090"


class MetricsClientConfig(BaseModel):
    type: MetricsClientType
    prometheus: Optional[PrometheusClientConfig] = None


class VLLMConfig(BaseModel):
    model_name: str
    api: APIType = APIType.Completion
    url: str


class CustomTokenizerConfig(BaseModel):
    pretrained_model_name_or_path: str
    trust_remote_code: Optional[bool] = None
    token: Optional[str] = None


class Config(BaseModel):
    data: Optional[DataConfig] = DataConfig()
    load: Optional[LoadConfig] = LoadConfig(stages=[LoadStage()])
    report: Optional[ReportConfig] = ReportConfig(name="")
    metrics_client: Optional[MetricsClientConfig] = None
    vllm: Optional[VLLMConfig] = None
    tokenizer: Optional[CustomTokenizerConfig] = None


def read_config() -> Config:
    parser = ArgumentParser()

    parser.add_argument("-c", "--config_file", help="Config File", required=True)

    args = parser.parse_args()
    if args.config_file:
        print("Using configuration from: % s" % args.config_file)
        with open(args.config_file, "r") as stream:
            cfg = yaml.safe_load(stream)

        return Config(**cfg)

    return Config()<|MERGE_RESOLUTION|>--- conflicted
+++ resolved
@@ -37,17 +37,12 @@
     POISSON = "poisson"
 
 
-<<<<<<< HEAD
 class MetricsClientType(Enum):
     PROMETHEUS = "prometheus"
     DEFAULT = "default"
 
 
-class LoadConfig(BaseModel):
-    type: LoadType = LoadType.CONSTANT
-=======
 class LoadStage(BaseModel):
->>>>>>> a8faad7a
     rate: int = 1
     duration: int = 1
 
