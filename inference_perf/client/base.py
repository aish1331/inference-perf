# Copyright 2025 The Kubernetes Authors.
#
# Licensed under the Apache License, Version 2.0 (the "License");
# you may not use this file except in compliance with the License.
# You may obtain a copy of the License at
#
# http://www.apache.org/licenses/LICENSE-2.0
#
# Unless required by applicable law or agreed to in writing, software
# distributed under the License is distributed on an "AS IS" BASIS,
# WITHOUT WARRANTIES OR CONDITIONS OF ANY KIND, either express or implied.
# See the License for the specific language governing permissions and
# limitations under the License.
from abc import ABC, abstractmethod
from typing import List, Tuple, TypedDict

from pydantic import BaseModel
from inference_perf.datagen import InferenceData


class RequestMetric(BaseModel):
    prompt_tokens: int
    output_tokens: int
    time_per_request: float

class ModelServerMetrics(BaseModel):
    # Throughput
    prompt_tokens_per_second: float = 0.0
    output_tokens_per_second: float = 0.0
    requests_per_second: float = 0.0

    # Latency
    avg_request_latency: float = 0.0
    median_request_latency: float = 0.0
    p90_request_latency: float = 0.0
    p99_request_latency: float = 0.0
    avg_time_to_first_token: float = 0.0
    median_time_to_first_token: float = 0.0
    p90_time_to_first_token: float = 0.0
    p99_time_to_first_token: float = 0.0
    avg_time_per_output_token: float = 0.0
    median_time_per_output_token: float = 0.0
    p90_time_per_output_token: float = 0.0
    p99_time_per_output_token: float = 0.0

    # Request
    total_requests: int = 0
    avg_prompt_tokens: int = 0
    avg_output_tokens: int = 0
    avg_queue_length: int = 0

class ModelServerPrometheusMetric:
    def __init__(self, name: str, op: str, type: str, filters: str) -> None:
        self.name = name
        self.op = op
        self.type = type
        self.filters = filters


# Dynamically create PrometheusMetricMetadata TypedDict
PrometheusMetricMetadata = TypedDict(
    "PrometheusMetricMetadata",
    {key: ModelServerPrometheusMetric for key in ModelServerMetrics.__annotations__.keys()},
)

class ModelServerClient(ABC):
    @abstractmethod
    def __init__(self, *args: Tuple[int, ...]) -> None:
        pass

    @abstractmethod
    async def process_request(self, data: InferenceData) -> None:
        raise NotImplementedError

    @abstractmethod
    def get_request_metrics(self) -> List[RequestMetric]:
        raise NotImplementedError

    @abstractmethod
<<<<<<< HEAD
    def get_prometheus_metric_metadata(self) -> PrometheusMetricMetadata:
        # assumption: all metrics clients have metrics exported in Prometheus format
=======
    async def process_request(self, data: InferenceData, stage_id: int) -> None:
>>>>>>> a8faad7a
        raise NotImplementedError<|MERGE_RESOLUTION|>--- conflicted
+++ resolved
@@ -19,6 +19,7 @@
 
 
 class RequestMetric(BaseModel):
+    stage_id: int
     prompt_tokens: int
     output_tokens: int
     time_per_request: float
@@ -69,7 +70,16 @@
         pass
 
     @abstractmethod
-    async def process_request(self, data: InferenceData) -> None:
+    async def process_request(self, data: InferenceData, stage_id: int) -> None:
+        raise NotImplementedError
+    
+    @abstractmethod
+    def get_request_metrics(self) -> List[RequestMetric]:
+        raise NotImplementedError
+
+    @abstractmethod
+    def get_prometheus_metric_metadata(self) -> PrometheusMetricMetadata:
+        # assumption: all metrics clients have metrics exported in Prometheus format
         raise NotImplementedError
 
     @abstractmethod
@@ -77,10 +87,6 @@
         raise NotImplementedError
 
     @abstractmethod
-<<<<<<< HEAD
     def get_prometheus_metric_metadata(self) -> PrometheusMetricMetadata:
         # assumption: all metrics clients have metrics exported in Prometheus format
-=======
-    async def process_request(self, data: InferenceData, stage_id: int) -> None:
->>>>>>> a8faad7a
         raise NotImplementedError