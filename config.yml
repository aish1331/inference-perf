load:
  type: constant
  rate: 1
  duration: 30
vllm:
  api: chat
  model_name: HuggingFaceTB/SmolLM2-135M-Instruct
  url: http://0.0.0.0:8000
<<<<<<< HEAD
metrics_client:
  type: prometheus
  prometheus:
    url: http://0.0.0.0:9091
    scrape_interval: 15
=======
tokenizer:
  pretrained_model_name_or_path: HuggingFaceTB/SmolLM2-135M-Instruct
data:
  type: shareGPT
>>>>>>> 4d681678
<|MERGE_RESOLUTION|>--- conflicted
+++ resolved
@@ -6,15 +6,12 @@
   api: chat
   model_name: HuggingFaceTB/SmolLM2-135M-Instruct
   url: http://0.0.0.0:8000
-<<<<<<< HEAD
+tokenizer:
+  pretrained_model_name_or_path: HuggingFaceTB/SmolLM2-135M-Instruct
+data:
+  type: shareGPT
 metrics_client:
   type: prometheus
   prometheus:
     url: http://0.0.0.0:9091
     scrape_interval: 15
-=======
-tokenizer:
-  pretrained_model_name_or_path: HuggingFaceTB/SmolLM2-135M-Instruct
-data:
-  type: shareGPT
->>>>>>> 4d681678
